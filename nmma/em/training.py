import json
import os
import joblib
import warnings
import matplotlib.pyplot as plt
import numpy as np
from .utils import autocomplete_data
from ..utils.models import get_models_home, get_model


class SVDTrainingModel(object):
    """A light curve training model object

    An object to train a light curve model across filters
    by computing a grid-based SVD

    Parameters
    ----------
    model: str
        Name of the model
    data: dict
        Data containing filter data with filters as columns
    sample_times: np.array
        An arry of time for the light curve to be evaluted on
    filters: list
        List of filters to train
    svd_path: str
        Path to the svd directory
    n_coeff: int
        number of eigenvalues to be taken for SVD evaluation
    n_epochs: int
        number of epochs for tensorflow training
    interpolation_type: str
        type of interpolation
    data_type: str
        Data type for interpolation [photometry or spectroscopy]
    plot: boolean
        Whether to show plots or not
    plotdir: str
        Directory for plotting
    start_training: bool
        Indicate whether we want to start training a model directly after initialization. Defaults to True.
    """

    def __init__(
        self,
        model,
        data,
        parameters,
        sample_times,
        filters,
        svd_path=None,
        n_coeff=10,
        n_epochs=15,
        interpolation_type="sklearn_gp",
        data_type="photometry",
        data_time_unit="days",
        plot=False,
        plotdir=os.path.join(os.getcwd(), "plot"),
        ncpus=1,
        univariate_spline=False,
        univariate_spline_s=2,
        random_seed=42,
        start_training=True,
        continue_training=False,
    ):

        if interpolation_type not in ["sklearn_gp", "tensorflow", "api_gp"]:
            raise ValueError(
                "interpolation_type must be sklearn_gp, api_gp or tensorflow"
            )

        if (interpolation_type != "tensorflow") and continue_training:
            raise ValueError(
                "--continue-training only supported with --interpolation-type tensorflow"
            )

        self.model = model

        if self.interpolation_type == "sklearn_gp":
            try:
                from sklearn.gaussian_process import GaussianProcessRegressor
                from sklearn.gaussian_process.kernels import RationalQuadratic
                self.gp_regressor = GaussianProcessRegressor
                self.rational_quadratic = RationalQuadratic
            except ImportError:
                print("Install scikit-learn if you want to use it...")
                return
            self.training_func = self.train_sklearn_gp_model
            self.model_specifier = ""
            self.file_ending = 'joblib'
            self.load_func = joblib.load
            self.load_routine = self.load_routine_gp
            self.save_routine = self.save_routine_gp

        elif self.interpolation_type == "api_gp":
            try:
                from gp_api.gaussian_process import GaussianProcess
                from gp_api.kernels import CompactKernel
                self.gp_fit = GaussianProcess.fit
                self.kernel_fit = CompactKernel.fit
            except ImportError:
                print("Install gaussian-process-api if you want to use it...")
                return
            self.training_func = self.train_api_gp_model
            self.model_specifier = "_api"
            # self.file_ending = None
            self.load_func = joblib.load
            self.load_routine = self.load_routine_api

        elif self.interpolation_type == "tensorflow":
            try:
                from tensorflow.keras.models import load_model as load_tf_model
                self.load_func = load_tf_model
                self.load_routine = self.load_routine_tf
                self.save_routine = self.save_routine_tf
            except ImportError:
                print("Install tensorflow if you want to use it...")
                return
            self.training_func = self.train_tensorflow_model
            self.model_specifier = "_tf"
            self.file_ending = 'h5'

        self.svd_path = get_models_home(svd_path)
        self.modelfile = os.path.join(self.svd_path, f"{self.model}.joblib")
        self.outdir = os.path.join(self.svd_path, f"{self.model}{self.model_specifier}")

        self.data = data
        self.model_parameters = parameters
        self.sample_times = sample_times
        self.filters = filters
        self.n_coeff = n_coeff
        self.n_epochs = n_epochs
        self.interpolation_type = interpolation_type
        self.data_type = data_type
        self.data_time_unit = data_time_unit
        self.plot = plot
        self.plotdir = plotdir
        self.ncpus = ncpus
        self.univariate_spline = univariate_spline
        self.univariate_spline_s = univariate_spline_s
        self.random_seed = random_seed
        if self.univariate_spline:
            print("The grid will be interpolated to sample_time with UnivariateSpline")
        else:
            print("The grid will be interpolated to sample_time with linear interpolation")

        if self.ncpus > 1:
            print(f"Running with {self.ncpus} CPUs")

        if self.plot:
            if not os.path.isdir(self.plotdir):
                os.mkdir(self.plotdir)

        self.interpolate_data(data_time_unit=data_time_unit)

        self.model_exists = self.check_model()
        self.start_training = start_training
        self.continue_training = continue_training
        if self.model_exists:
            print("Model exists... will load that model.")
            self.load_model(self.modelfile)
        else:
            self.svd_model = self.generate_svd_model()
            if self.continue_training:
                warnings.warn(
                    "Warning: --continue-training set, but no existing model found."
                )

        if (not self.model_exists and self.start_training) or (
            self.model_exists and self.continue_training
        ):
            print("Training model...")
            # self.svd_model = self.generate_svd_model()
            self.train_model()
            self.save_model()

        self.load_model(self.modelfile)

    def load_routine_tf(self, filt):
        outfile = os.path.join(self.outdir, f"{filt}.{self.file_ending}")
        self.svd_model[filt]["model"] = self.load_func(outfile, compile=False)
        self.svd_model[filt]["model"].compile(optimizer="adam", loss="mse")

    def save_routine_tf(self, filt, outfile):
        self.svd_model[filt]["model"].save(outfile)
        del self.svd_model[filt]["model"]


    def load_routine_gp(self, filt):
        outfile = os.path.join(self.outdir, f"{filt}.{self.file_ending}")
        if not os.path.isfile(outfile):
            return
        self.svd_model[filt]["gps"] = self.load_func(outfile)
    
    def save_routine_gp(self, filt, outfile):
        joblib.dump(self.svd_model[filt]["gps"], outfile, compress=9)
        del self.svd_model[filt]["gps"]

    def load_routine_api(self, filt):
        for i, sub_model in enumerate(self.svd_model[filt]["gps"]):
            self.svd_model[filt]["gps"][i] = load_api_gp_model(sub_model)
    
    def save_routine_api(self):
            get_model(self.svd_path, f"{self.model}_api", self.svd_model.keys())



    def interpolate_data(self, data_time_unit="days"):
        # Before interpolation, convert input data time values to days
        if data_time_unit in ["days", "day", "d"]:
            time_scale_factor = 1.0
        elif data_time_unit in ["hours", "hour", "hr", "h"]:
            time_scale_factor = 24.0
        elif data_time_unit in ["minutes", "minute", "min", "m"]:
            time_scale_factor = 1440.0
        elif data_time_unit in ["seconds", "second", "sec", "s"]:
            time_scale_factor = 86400.0
        else:
            raise ValueError(
                "data_time_unit must be one of days, hours, minutes, or seconds."
            )
        if self.univariate_spline:
            extension_mode = "spline"
            ref_value = self.univariate_spline_s
        else:
            extension_mode = "linear"
            ref_value = np.nan

        for key in self.data.keys():
            # initialise data array for all filters and sample times
            ##FIXME should better use nans!
            self.data[key]["data"] = np.zeros(
                (len(self.sample_times), len(self.filters))
                )
            obs_times = self.data[key]["t"]/ time_scale_factor

            # Interpolate data onto grid
            if self.data_type == "photometry":
                for j, filt in enumerate(self.filters):
                    self.data[key]['data'][:, j] = autocomplete_data(
                        self.sample_times, obs_times, self.data[key][filt], extrapolate=extension_mode, ref_value=ref_value)
                    del self.data[key][filt]

            elif self.data_type == "spectroscopy":
                for j, filt in enumerate(self.filters):
                    ref_data = np.log10(self.data[key]["fnu"][:, j])
                    log_maginterp = autocomplete_data(self.sample_times,
                        obs_times, ref_data )
                    self.data[key]["data"][:, j] = 10** log_maginterp
                del self.data[key]["fnu"]

                
            del self.data[key]["t"]

    def generate_svd_model(self) -> dict:
        """
        Function that preprocesses the data and performs the SVD decomposition for each filter of the data.
        The SVD is done with np.linalg

        Returns:
            svd_model: A dictionary with keys being the filters. The values are dictionaries containing
            the processed values of the parameters, processed values of the data (normalized into a [0, 1] range)
            and the matrices which are used in the projection of the SVD.
        """

        # Place the relevant parameters into an array
        param_array = []
        for key in self.data.keys():
            param_array.append(
                [self.data[key][param] for param in self.model_parameters]
            )

        param_array_postprocess, param_mins, param_maxs = min_max_scaling(param_array)

        # Output is data with keys being filters, and values being dictionaries for the SVD decomposition
        svd_model = {}
        # Loop through filters
        for jj, filt in enumerate(self.filters):
            print("Normalizing mag filter %s..." % filt)
            data_array = [
                self.data[key]["data"][:, jj] for key in self.data.keys()
            ] 
            data_array_postprocess, mins, maxs = min_max_scaling(data_array)
            data_array_postprocess = np.nan_to_num(data_array_postprocess, nan=0.0)

            svd_model[filt] = {}
            svd_model[filt]["param_array_postprocess"] = param_array_postprocess
            svd_model[filt]["param_mins"] = param_mins
            svd_model[filt]["param_maxs"] = param_maxs
            svd_model[filt]["mins"] = mins
            svd_model[filt]["maxs"] = maxs
            svd_model[filt]["tt"] = self.sample_times

            # Perform the SVD decomposition
            UA, sA, VA = np.linalg.svd(data_array_postprocess, full_matrices=True)
            VA = VA.T

            n, n = UA.shape
            m, m = VA.shape

            cAmat = np.zeros((self.n_coeff, n))
            cAvar = np.zeros((self.n_coeff, n))
            for i in range(n):
                # Get the data matrix
                cAmat[:, i] = np.dot(
                    data_array_postprocess[i, :], VA[:, : self.n_coeff]
                )
                # Get variance matrix
                ErrorLevel = 1.0
                errors = ErrorLevel * np.ones_like(data_array_postprocess[i, :])
                cAvar[:, i] = np.diag(
                    np.dot(
                        VA[:, : self.n_coeff].T,
                        np.dot(np.diag(np.power(errors, 2.0)), VA[:, : self.n_coeff]),
                    )
                )
            cAstd = np.sqrt(cAvar)

            svd_model[filt]["n_coeff"] = self.n_coeff
            svd_model[filt]["cAmat"] = cAmat
            svd_model[filt]["cAstd"] = cAstd
            svd_model[filt]["VA"] = VA

        return svd_model

    def train_model(self):
        # Loop through filters
        for filt in self.filters:
            print("Computing Model for filter %s..." % filt)

            param_array_postprocess = self.svd_model[filt]["param_array_postprocess"]
            cAmat = self.svd_model[filt]["cAmat"]

            self.training_func(param_array_postprocess, cAmat, filt)
            

    def train_sklearn_gp_model(self, param_array_postprocess, cAmat, filt):
        # Set of Gaussian Process
        kernel = 1.0 * self.rational_quadratic(
            length_scale=1.0,
            alpha=0.1,
            length_scale_bounds=(1e-10, 1e10),
            alpha_bounds=(1e-10, 1e10),
        )

        print("Calculating the coefficents")

        def gp_func(cAmat_i):
            gp = self.gp_regressor(kernel=kernel, n_restarts_optimizer=0)
            gp.fit(param_array_postprocess, cAmat_i)
            return gp

        if self.ncpus > 1:
            from p_tqdm import p_map

            gps = p_map(gp_func, cAmat[: self.n_coeff, :], num_cpus=self.ncpus)
        else:
            gps = []
            for i in range(self.n_coeff):
                print("Coefficient %d/%d..." % (i + 1, self.n_coeff))
                gps.append(gp_func(cAmat[i, :]))

        self.svd_model[filt]["gps"] = gps

    def train_api_gp_model(self, param_array_postprocess, cAmat, filt):
        nd = 1
        # Construct hyperparamters
        coeffs = [0.5] * nd

        # Create the compact kernel
        kernel = self.kernel_fit(param_array_postprocess, method="simple", 
                                 coeffs=coeffs, sparse=True)
        gps = []
        for i in range(self.n_coeff):
            # Fit the training data
            gp = self.gp_fit(
                param_array_postprocess, cAmat[i, :], kernel=kernel, train_err=None
            )

            store = gp.store_options

            gp_dict = {}
            if gp.param_names is not None:
                gp_dict["param_names"] = ",".join(gp.param_names)
            else:
                gp_dict["param_names"] = None

            # Save the kernel
            gp_dict["kernel"] = gp.kernel.to_json()

            # Save basic attributes
            gp_dict["sparse"] = gp.sparse
            gp_dict["hypercube_rescale"] = gp.hypercube_rescale

            # Save any extra metadata
            gp_dict["metadata"] = json.dumps(gp.metadata)

            # Save the training error
            gp_dict["train_err"] = gp.train_err

            for option in store:
                if option == "x":
                    gp_dict["x"] = gp.x
                    gp_dict["y"] = gp.y
                elif option == "predictor":
                    gp_dict["predictor"] = gp.predictor
                else:
                    raise ValueError("Option should just be x or predictor")

            gps.append(gp_dict)

        self.svd_model[filt]["gps"] = gps

    def train_tensorflow_model(self, dropout_rate=0.6):
        """
        Train a tensorflow model to emulate the KN model.
        """
        try:
            import tensorflow as tf

            tf.get_logger().setLevel("ERROR")
            from sklearn.model_selection import train_test_split
            from tensorflow.keras import Sequential
            from tensorflow.keras.layers import Dense, Dropout
        except ImportError:
            print("Install tensorflow if you want to use it...")
            return

        # Loop through filters
        for filt in self.filters:
            print("Computing NN for filter %s..." % filt)

            param_array_postprocess = self.svd_model[filt]["param_array_postprocess"]
            cAmat = self.svd_model[filt]["cAmat"]

            train_X, val_X, train_y, val_y = train_test_split(
                param_array_postprocess,
                cAmat.T,
                shuffle=True,
                test_size=0.1,
                random_state=self.random_seed,
            )

            tf.keras.utils.set_random_seed(self.random_seed)

            if self.model_exists and self.continue_training:
                model = self.svd_model[filt]["model"]
            else:
                model = Sequential()
                # One/few layers of wide NN approximate GP
                model.add(
                    Dense(
                        2048,
                        activation="relu",
                        kernel_initializer="he_normal",
                        input_shape=(train_X.shape[1],),
                    )
                )
                model.add(Dropout(dropout_rate))
                model.add(Dense(self.n_coeff))

                # compile the model
                model.compile(optimizer="adam", loss="mse")

            # fit the model
            training_history = model.fit(
                train_X,
                train_y,
                epochs=self.n_epochs,
                batch_size=32,
                validation_data=(val_X, val_y),
                verbose=True,
            )

            if self.plot:
                loss = training_history.history["loss"]
                val_loss = training_history.history["val_loss"]
                plt.figure()
                plt.plot(loss, label="training loss")
                plt.plot(val_loss, label="validation loss")
                plt.legend()
                plt.xlabel("epoch number")
                plt.ylabel("number of losses")
                plt.savefig(
                    os.path.join(self.plotdir, f"train_history_loss_{filt}.pdf")
                )
                plt.close()

            # evaluate the model
            error = model.evaluate(param_array_postprocess, cAmat.T, verbose=0)
            print(f"{filt} MSE:", error)

            self.svd_model[filt]["model"] = model

    def check_model(self):
        if not os.path.isfile(self.modelfile):
            return False
        try:
            for filt in self.filters:
                outfile = os.path.join(self.outdir, f"{filt}.{self.file_ending}")
                if not os.path.isfile(outfile):
                    return False
            ## we do not do this for api_gp-model and will fail as it has no file_ending
        except AttributeError:
            pass

        return True

    def save_model(self):
        try:
            if not os.path.isdir(self.outdir):
                os.makedirs(self.outdir)

            for filt in self.filters:
                outfile = os.path.join(self.outdir, f"{filt}.{self.file_ending}")
                self.save_routine(filt, outfile)

            ## we do not do this for api_gp-model
        except AttributeError:
            self.save_routine_api()

        joblib.dump(self.svd_model, self.modelfile, compress=9)

    def load_model(self):
        get_model(self.svd_path, f"{self.model}{self.model_specifier}", self.filters)
        self.svd_model = joblib.load(self.modelfile)

        for filt in self.svd_model.keys():
            self.load_routine(filt)

<<<<<<< HEAD
            outdir = os.path.join(self.svd_path, f"{self.model}")
            for filt in self.svd_model.keys():
                outfile = os.path.join(outdir, f"{filt}.joblib")
                if not os.path.isfile(outfile):
                    continue
                self.svd_model[filt]["gps"] = joblib.load(outfile)

        elif self.interpolation_type == "tensorflow":
            try:
                from tensorflow.keras.models import load_model as load_tf_model
            except ImportError:
                print("Install tensorflow if you want to use it...")
                return
            get_model(self.svd_path, f"{self.model}_tf", self.filters)
            self.svd_model = joblib.load(modelfile)

            outdir = os.path.join(self.svd_path, f"{self.model}_tf")
            for filt in self.svd_model.keys():
                outfile = os.path.join(outdir, f"{filt}.h5")
                self.svd_model[filt]["model"] = load_tf_model(outfile, compile=False)
                self.svd_model[filt]["model"].compile(optimizer="adam", loss="mse")
        elif self.interpolation_type == "api_gp":
            get_model(self.svd_path, f"{self.model}_api", self.filters)
            self.svd_model = joblib.load(modelfile)
            for filt in self.svd_model.keys():
                for ii in range(len(self.svd_model[filt]["gps"])):
                    self.svd_model[filt]["gps"][ii] = load_api_gp_model(
                        self.svd_model[filt]["gps"][ii]
                    )
=======
def min_max_scaling(data):
    """
    row_wise Min-max scaling of data to [0, 1] range, assuming a 2d array as input
    """
    data = np.array(data)
>>>>>>> 0c57d958

        # normalize parameters
    param_mins, param_maxs = np.min(data, axis=0), np.max(data, axis=0)
    rescaled_data = (data - param_mins) / (param_maxs - param_mins)
    return (rescaled_data, param_mins, param_maxs)  

def load_api_gp_model(gp):

    """Load a gaussian-process-api GaussianProcess model
    Parameters
    ----------
    gp : dict
        Dictionary representation of gaussian-process-api GaussianProcess model
    Returns
    -------
    gp_api.gaussian_process.GaussianProcess
    """

    from gp_api.gaussian_process import GaussianProcess
    from gp_api.kernels import from_json as load_kernel

    param_names = gp.get("param_names", None)
    if param_names is not None:
        param_names = param_names.split(",")

    sparse = gp["sparse"]
    hypercube_rescale = gp["hypercube_rescale"]

    metadata = json.loads(gp["metadata"])

    # TODO: actually figure out what can be loaded and what has to
    # be re-computed

    x = gp["x"]
    y = gp["y"]

    train_err = gp["train_err"]

    kernel = load_kernel(gp["kernel"])
    if train_err is not None:
        Kaa = kernel(x, x, train_err)
    else:
        Kaa = kernel(x, x)
    LL = GaussianProcess._get_cholesky(Kaa, sparse=sparse)

    predictor = gp["predictor"]

    return GaussianProcess(
        x,
        y,
        LL,
        predictor,
        kernel,
        hypercube_rescale=hypercube_rescale,
        param_names=param_names,
        metadata=metadata,
    )<|MERGE_RESOLUTION|>--- conflicted
+++ resolved
@@ -76,6 +76,7 @@
             )
 
         self.model = model
+        self.interpolation_type = interpolation_type
 
         if self.interpolation_type == "sklearn_gp":
             try:
@@ -131,7 +132,6 @@
         self.filters = filters
         self.n_coeff = n_coeff
         self.n_epochs = n_epochs
-        self.interpolation_type = interpolation_type
         self.data_type = data_type
         self.data_time_unit = data_time_unit
         self.plot = plot
@@ -159,7 +159,7 @@
         self.continue_training = continue_training
         if self.model_exists:
             print("Model exists... will load that model.")
-            self.load_model(self.modelfile)
+            self.load_model()
         else:
             self.svd_model = self.generate_svd_model()
             if self.continue_training:
@@ -529,43 +529,11 @@
         for filt in self.svd_model.keys():
             self.load_routine(filt)
 
-<<<<<<< HEAD
-            outdir = os.path.join(self.svd_path, f"{self.model}")
-            for filt in self.svd_model.keys():
-                outfile = os.path.join(outdir, f"{filt}.joblib")
-                if not os.path.isfile(outfile):
-                    continue
-                self.svd_model[filt]["gps"] = joblib.load(outfile)
-
-        elif self.interpolation_type == "tensorflow":
-            try:
-                from tensorflow.keras.models import load_model as load_tf_model
-            except ImportError:
-                print("Install tensorflow if you want to use it...")
-                return
-            get_model(self.svd_path, f"{self.model}_tf", self.filters)
-            self.svd_model = joblib.load(modelfile)
-
-            outdir = os.path.join(self.svd_path, f"{self.model}_tf")
-            for filt in self.svd_model.keys():
-                outfile = os.path.join(outdir, f"{filt}.h5")
-                self.svd_model[filt]["model"] = load_tf_model(outfile, compile=False)
-                self.svd_model[filt]["model"].compile(optimizer="adam", loss="mse")
-        elif self.interpolation_type == "api_gp":
-            get_model(self.svd_path, f"{self.model}_api", self.filters)
-            self.svd_model = joblib.load(modelfile)
-            for filt in self.svd_model.keys():
-                for ii in range(len(self.svd_model[filt]["gps"])):
-                    self.svd_model[filt]["gps"][ii] = load_api_gp_model(
-                        self.svd_model[filt]["gps"][ii]
-                    )
-=======
 def min_max_scaling(data):
     """
     row_wise Min-max scaling of data to [0, 1] range, assuming a 2d array as input
     """
     data = np.array(data)
->>>>>>> 0c57d958
 
         # normalize parameters
     param_mins, param_maxs = np.min(data, axis=0), np.max(data, axis=0)
