import argparse
import re
import shutil
from collections import namedtuple
from concurrent.futures import ThreadPoolExecutor
from multiprocessing import cpu_count
from os import environ, makedirs
from os.path import exists, expanduser, join
from pathlib import Path

import requests
from requests.exceptions import ConnectionError
from tqdm.auto import tqdm
from yaml import load

PERMANENT_DOI = "8039909"
DOI = ""
MODELS = {}

RemoteFileMetadata = namedtuple("RemoteFileMetadata", ["filename", "url", "checksum"])

pbar = {}

# X-ray and Radio data
custom_filters = [
    "X-ray-1keV",
    "X-ray-5keV",
    "radio-5.5GHz",
    "radio-1.25GHz",
    "radio-3GHz",
    "radio-6GHz",
]


def get_models_home(models_home=None) -> str:
    if models_home is None:
        models_home = environ.get("NMMA_MODELS", join("~", "nmma_models"))
    models_home = expanduser(models_home)
    makedirs(models_home, exist_ok=True)
    return models_home


def clear_data_home(models_home=None):
    models_home = get_models_home(models_home)
    shutil.rmtree(models_home)


def get_latest_zenodo_doi(permanent_doi):
    headers = {  # we emulate a browser request with a recent chrome version to avoid zenodo blocking us
        "X-Requested-With": "XMLHttpRequest",
        "User-Agent": "Mozilla/5.0 (Macintosh; Intel Mac OS X 10_15_7) AppleWebKit/537.36 (KHTML, like Gecko) Chrome/114.0.0.0 Safari/537.36",
        "Accept": "*/*",
        "Host": "zenodo.org",
        "Connection": "keep-alive",
        "Pragma": "no-cache",
        "Cache-Control": "no-cache",
    }
    r = requests.get(
        f"https://zenodo.org/record/{permanent_doi}",
        allow_redirects=True,
        headers=headers,
    )
    try:
        data = r.text.split("10.5281/zenodo.")[1]
        doi = re.findall(r"^\d+", data)[0]
    except Exception as e:
        raise ValueError(f"Could not find latest DOI: {str(e)}")
    return doi


def download(file_info):
    url, filepath = file_info
    resp = requests.get(url, stream=True)
    total = int(resp.headers.get("content-length", 0))
    chunk_size = 1024
    file_content = b""
    with tqdm(
        total=total,
        unit="iB",
        unit_scale=True,
        unit_divisor=1024,
        desc=f"{str(filepath).split('/')[-1]}",
    ) as pbar:
        for chunk in resp.iter_content(chunk_size=chunk_size):
            file_content += chunk
            pbar.update(len(chunk))

    if len(file_content) != total:
        raise ValueError(
            f"Downloaded file {filepath} is incomplete. "
            f"Only {len(file_content)} of {total} bytes were downloaded."
        )
    with open(filepath, "wb") as f:
        f.write(file_content)

    return filepath


def download_models_list(doi=None, models_home=None):
    # first we load the models list from zenodo
    models_home = get_models_home(models_home)
    if not exists(models_home):
        makedirs(models_home)
    r = requests.get(
        f"https://zenodo.org/record/{doi}/files/models.yaml", allow_redirects=True
    )
    with open(Path(models_home, "models.yaml"), "wb") as f:
        f.write(r.content)


def load_models_list(doi=None, models_home=None):
    # if models.yaml doesn't exist, download it
    global DOI
    models_home = get_models_home(models_home)
    if not exists(Path(models_home, "models.yaml")):
        print("Models list not found, downloading it from Zenodo")
        try:
            if doi in [None, ""]:
                DOI = get_latest_zenodo_doi(PERMANENT_DOI)
                doi = DOI
            download_models_list(doi=DOI, models_home=models_home)
        except ConnectionError:
            print(
                "Could not connect to Zenodo, models might not be available or up-to-date"
            )
            pass
    try:
        from yaml import CLoader as Loader
    except ImportError:
        from yaml import Loader
    with open(Path(models_home, "models.yaml"), "r") as f:
        models = load(f, Loader=Loader)

    # temporary mapping
    models["Bu2019lm"] = models["Bu2019bns"]
    return models


<<<<<<< HEAD
=======
try:
    MODELS = load_models_list(DOI)
except Exception as e:
    print(f"Could not load models list: {str(e)}. Setting to empty.")
    MODELS = []


>>>>>>> 79c432cf
def refresh_models_list(models_home=None):
    global DOI
    global MODELS
    DOI = get_latest_zenodo_doi(PERMANENT_DOI)
    models_home = get_models_home(models_home)
    if exists(Path(models_home, "models.yaml")):
        Path(models_home, "models.yaml").unlink()
    models = MODELS
    try:
        models = load_models_list(DOI, models_home)
        MODELS = models
    except Exception as e:
        raise ValueError(f"Could not load models list: {str(e)}")
    return models


def get_model(
    models_home=None,
    model_name=None,
    filters=[],
    download_if_missing=True,
):
    global DOI
    global MODELS

    models_home = get_models_home(models_home)

    if DOI in [None, ""]:
        DOI = get_latest_zenodo_doi(PERMANENT_DOI)
    try:
        MODELS = load_models_list(DOI, models_home)
    except Exception as e:
        raise ValueError(f"Could not load models list: {str(e)}")

    print(f"Using models list found in {models_home}")

    base_url = f"https://zenodo.org/record/{DOI}/files"
    if model_name is None:
        raise ValueError("model_name must be specified, got None")
    if model_name not in MODELS:
        print(f"{model_name} not on Zenodo, trying local files")
        # raise ValueError("model_name must be one of %s, got %s" % (MODELS.keys(), model_name))
        return (
            [],
            None,
        )  # TODO: upload all the models on zenodo so we can throw an error here instead of returning an empty list
    model_info = MODELS[model_name]

    if not exists(models_home):
        makedirs(models_home)
    if not exists(Path(models_home, model_name)):
        makedirs(Path(models_home, model_name))
    if not exists(Path(models_home, model_name, "filters")):
        makedirs(Path(models_home, model_name, "filters"))

    filter_synonyms = [filt.replace("_", ":") for filt in model_info["filters"]]

    all_filters = list(set(model_info["filters"] + filter_synonyms + custom_filters))
    if filters in [[], None, ""] and "filters" in model_info:
        filters = model_info["filters"]

    missing_filters = list(set(filters).difference(set(all_filters)))
    if len(missing_filters) > 0:
        raise ValueError(
            f'Zenodo does not have filters {",".join(missing_filters)} for {model_name}'
        )

    core_format = "pkl"
    filter_format = "pkl"
    if "_tf" in model_name:
        filter_format = "h5"

    filepaths = [Path(models_home, f"{model_name}.{core_format}")] + [
        Path(models_home, model_name, f"{f}.{filter_format}") for f in filters
    ]
    urls = [f"{base_url}/{model_name}.{core_format}?download=1"] + [
        f"{base_url}/{model_name}_{f}.{filter_format}?download=1" for f in filters
    ]

    missing = [(u, f) for u, f in zip(urls, filepaths) if not f.exists()]
    if len(missing) > 0:
        if not download_if_missing:
            raise OSError("Data not found and `download_if_missing` is False")

        print(f"downloading {len(missing)} files for model {model_name}:")
        with ThreadPoolExecutor(
            max_workers=min(len(missing), max(cpu_count(), 8))
        ) as executor:
            executor.map(download, missing)

    # return the paths to the files and corresponding filters
    return [str(f) for f in filepaths], filters


if __name__ == "__main__":
    parser = argparse.ArgumentParser(
        description="Download SVD models from Zenodo",
    )
    parser.add_argument(
        "--model", type=str, required=True, help="Name the model to be used"
    )
    parser.add_argument(
        "--svd-path",
        type=str,
        help="Path to the SVD models directory. If not provided, will use the default path",
    )
    parser.add_argument(
        "--filters",
        type=str,
        help="A comma seperated list of filters to use (e.g. g,r,i). If none is provided, will use all the filters available",
    )
    parser.add_argument(
        "--refresh-models-list",
        type=bool,
        default=False,
        help="Refresh the list of models available on Zenodo",
    )
    args = parser.parse_args()

    refresh = False
    try:
        refresh = args.refresh_model_list
    except AttributeError:
        pass
    if refresh:
        refresh_models_list(
            models_home=args.svd_path if args.svd_path not in [None, ""] else None
        )

    filters = []
    if args.filters not in [None, ""]:
        try:
            filters = args.filters.split(",")
        except AttributeError:
            pass

    if args.model in [None, ""]:
        raise ValueError("a model must be specified with --model")

    get_model(
        models_home=args.svd_path if args.svd_path not in [None, ""] else None,
        model_name=args.model,
        filters=filters,
    )

    # example:
    # python nmma/utils/models.py --model="Bu2019lm" --filters=ztfr,ztfg,ztfi --svd-path='./svdmodels'<|MERGE_RESOLUTION|>--- conflicted
+++ resolved
@@ -135,17 +135,12 @@
     models["Bu2019lm"] = models["Bu2019bns"]
     return models
 
-
-<<<<<<< HEAD
-=======
 try:
     MODELS = load_models_list(DOI)
 except Exception as e:
     print(f"Could not load models list: {str(e)}. Setting to empty.")
     MODELS = []
 
-
->>>>>>> 79c432cf
 def refresh_models_list(models_home=None):
     global DOI
     global MODELS
